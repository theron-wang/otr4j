**NOTE**: *This version of otr4j is in active development for the adoption of the [OTRv4][OTRv4] specification that is being developed at this moment.*

The repository for otr4j OTRv4 development is [gitlab.com/cobratbq/otr4j](https://gitlab.com/cobratbq/otr4j).

## Status

- __operational__: OTRv4 interactive: confidentiality, authentication (SMP),  backwards-compatible with OTR version 3
- __feature-incomplete__, missing: managing skipped encryption keys for out-of-order message handling, non-interactive session initiation, client-profile renewals during continuous execution, … (see _checklist_ below for details)
- __in development__: _not reviewed_, _not widely adopted_ yet.

## otr4j

This is a fork of the [original otr4j](https://github.com/jitsi/otr4j). The original otr4j started development as an GSoC 2009 project. A few years ago, a attempt was made to create a "community-friendly fork" of otr4j with the intention to lower the barrier for contribution: it is not required to sign a CLA.

This repository contains the community-friendly fork with the addition of significant refactoring effort and recently the addition of [OTRv4][OTRv4] support. [OTRv4][OTRv4] is [still in draft](<https://github.com/otrv4/otrv4/issues/230> "Checking status as there has been a long communication silence ..."). The implementation of this otr4j implementation itself is not stable (or secure).

NOTE: another security protocol [MLS] is in development and has overlapping characteristics with OTRv4.

## Progress

Current work should be considered __at most__ _prototype-quality._ The development follows the _master_ branch of [OTRv4], but may lag behind in areas that currently lack development focus.

__Development stages__:

_Note: temporary dependency on [gitlab.com/cobratbq/joldilocks][joldilocks]: see bottom of README.md_

- ✔ Minimal working encryption (Interactive DAKE, message encryption/decryption, self-serving)  
- ✔ Socialist Millionaire's Protocol for OTRv4.
- ✔ Migrate OTRv4 DAKE state machine into OTRv4 Message state machine.
- ✔ Redesigned Double Ratchet algorithm.
- ⏳ Migrate Ed448-Goldilocks and EdDSA implementation to Bouncy Castle.  
  _Requires additions to the BouncyCastle API, as certain necessary operations are not currently supplied._
  - ✔ EdDSA (the long-term keypair)
  - ❓ ECDH operations
  - ❓ Basic Scalar-based and Point-based arithmetic operations: addition, subtraction, multiplication. (ring signatures, SMP)
<<<<<<< HEAD
- ⏳ Handle ratchet ID, message ID, next ECDH public key, next DH public key, message-keys provisionally, until message is successfully authenticated (and decrypted).  
  ⚠️ _OTRv4 requires handling part of an incoming data message before authentication is possible._ ⚠️
- ⏳ Support for skipped messages and store skipped message keys.
=======
- ✔ Process OTRv4 DataMessage4 provisionally: until message is successfully authenticated (and decrypted) changes cannot leave permanent change.  
  ⚠️ _OTRv4 requires processing_ ratchet ID, message ID, next ECDH public key, next DH public key _of the data message before authenticity can be established._ ⚠️
- ⏳ Support for skipped messages and keep track of skipped message keys.
>>>>>>> 1c0fd735
- ⏳ OTRv4 maintenance tasks (<s>session expiration timer</s>, <s>heartbeat timer</s>, refreshing client profile)  
    - TODO consider actual requirements: long-running application that needs to refresh as periodic action in its execution seems far-fetched with 2-week valid profiles. 
- ⏳ Full implementation of "OTRv3-compatible" + "OTRv4 Interactive".
- ✔ [Reproducible build][maven-reproducible-builds]  
  (`mvn -o clean install && mvn -o clean verify artifact:compare -DskipTests`)
- Clean up OTRv2 support.
- Clean up remaining TODOs
- Review and clean up logging statements. Ensure that no secret data is exposed through logging.
- Review and clean up comments to spot out-of-date quotes from the spec.

## Architectural considerations

Architectural constraints that are respected in the design.

1. Correctness of protocol (and) implementation.
1. Encapsulation of cryptographic material to prevent mistakes, misuse, excessive exposure.
1. Design that prevents or makes obvious programming errors.
1. Simplicity: restricted implementation to only as much complexity and abstraction as needed.

## Using otr4j

_Note: otr4j with OTRv4 support is not backwards-compatible with older releases. Although the API has not changed significantly, some restructuring has been performed and the interfaces extended to be able to support client requirements of OTRv4._

The easiest way to start adoption of this new version given an earlier implementation of otr4j is already in use:

1. Throw away existing imports and import types as _many of the existing types_ have moved to the `net.java.otr4j.api` package.
1. Extend your implementation of `net.java.otr4j.api.OtrEngineHost` with the additional methods that are now required.
1. Fix any other syntactic failures / build failures. The javadoc on the various methods should clearly describe the method's API and expectations. If this is not the case, file a bug as this should be expected.  
   _As there are new features and upgraded cryptographic primitives in OTRv4, upgrading will not be effortless. However it should be possible to do a basic conversion in a reasonable amount of time._  

## Checklist

The checklist reflecting the considerations in the classifications _functional_, _operational_ and _developmental_.

<details>
    <summary>Checklist</summary>

__Functionality__

- General Off-the-record operation:
  - ☑ Maintain mixed OTRv2, OTRv3, OTRv4 sessions.
  - ☑ Persistent instance tags
  - ☑ 'Interactive DAKE' implemented as Message states i.s.o. AKE states.
  - ☑ OTRv4 extension to OTR error messages
  - ☑ Periodic heartbeat messages
  - [Queuing up messages](message-queueing.md) while not in `ENCRYPTED_MESSAGES` state.
    - ☑ Basic message queueing implemented. (Cannot fully work until Double Ratchet algorithm is implemented.)
    - ☐ Message queueing configurable.  
        _This may be important as queue is flushed onto instance with first established private messaging. This may not always be desirable._
  - Client profiles:
    - ☑ Publishing of generated `ClientProfile` payloads through callback to `OtrEngineHost` (Affects _Deniability_-property.)
    - ☐ Timely refreshing Client Profile payload (due to expiration / updated Client Profile parameters)
  - ☐ Strictly isolate OTRv3 and OTRv4 interactions: only accept OTRv2/3 messages in `START`, but not in any OTRv4 state, and vice versa. Separate `FINISH` states for OTRv2/3 and OTRv4.
  - ☐ OTRv4 operating modes (OTRv3-compatible, OTRv4-standalone, OTRv4-interactive-only).
- Cryptographic primitives:
  - Ed448-Goldilocks elliptic curve
    - ☑ Temporary working solution
    - ⌛ Migrate to BouncyCastle `>= 1.60`.
  - 3072-bit Diffie-Hellman
    - ☑ Temporary working solution
    - ☐ Verify if current solution is acceptable, otherwise migrate to JCA/BC
  - ☑ ChaCha20 symmetric cipher
  - ☑ SHAKE-256
  - ☑ Ring signatures
- Key Exchange:
  - ☑ Interactive DAKE
  - ☐ Non-interactive DAKE
- Key Management:
  - Double Ratchet:
    - ☑ Generate next message keys (in-order messages)
    - ☐ Generate future message keys (skip over missing messages)
    - ☑ Implementation of Double Ratchet algorithm redesign.
  - Shared secrets management:
    - ☑ Ephemeral DH with 3072-bit parameters
    - ☑ Ephemeral ECDH based on Ed448-Goldilocks
    - ☑ Key rotation
  - ☑ Calculate _Encryption_, _MAC_ and _Extra Symmetric Key_ keys
  - ☑ Revealing used MAC keys
  - ☑ Revealing queued up MAC keys upon session expiration.
  - ☐ Revealing MAC keys generated from memorized message keys upon session expiration.
  - ☐ Periodic clean-up of "old" skipped message keys
- Message encryption/decryption:
  - ☑ In-order messages
  - ☑ In-order messages with some messages missing
  - ☐ Out-of-order messages
- Fragmentation and re-assembly:
  - ☑ Fragmentation
  - ☑ Re-assembling fragmented messages
  - ☐ Periodic clean-up of "old" fragments
- Socialist Millionaire's Protocol:
  - ☑ OTRv2/OTRv3
  - ☑ OTRv4
- Client and PreKey Profiles:
  - ☑ Client Profile support
  - ☐ PreKey Profile support
- Extra Symmetric Key support:
  - ☑ OTRv3
  - ☑ OTRv4
- API support:
  - ☐ Verify if API still fully suitable for clients to adopt.
  - ☐ Ability to import/export DSA and EdDSA key pairs, such that `ClientProfile`s can be persisted/restored.
  - ☐ `OtrKeyManager` was removed. Evaluate whether this is a problem for adopters. (I prefer to leave it out or put it in its own repository.)
- Interoperability (limited testing):
  - ☑ backwards-compatible with Jitsi's otr4j implementation (for OTR version 3 support)
  - ☐ testing against other OTRv4 implementations
- Misc
  - ☑ Set flag `IGNORE_UNREADABLE` also for OTRv3 DISCONNECT and all SMP messages.  
  _Although not explicitly document that this is necessary, it should not break any existing applications. This makes implementations of OTRv3 and OTRv4 more similar and promotes better behavior in general, being: the other party is not needlessly warned for (lost) messages that do not contain valuable content, i.e. they are part of the OTR process, but do not contain user content themselves._
  - ☐ Ability to define own, customized-per-network `phi` (shared session state) implementer addition for the `t` value calculation.  
  _Under consideration as part of the [OTRv4 client implementation recommendations](https://github.com/otrv4/otrv4-client-imp-recommendations/issues/3)._
  - ☐ Evaluate whether there really is an advantage to having `OtrEngineHost` calls specify a session instance. (Does it make sense to make the distinction?)
  - ☐ Evaluate cases of `OtrException` being thrown. Reduce number of cases where user has to handle an exception without there being a real resolution.
  - ☐ Protect access to critical data for internal use in `otr4j`/`joldilocks`. (Previously Java's `SecurityManager`, possibly Java 9+ module support.)

__Operational__

- ☑ [PGP-signature verification maven plug-in](https://github.com/s4u/pgpverify-maven-plugin) for verification of dependencies and build plug-ins according to [predefined public keys mapping](../pgpkeys.list).
- Constant-time implementations:
  - ☑ MAC key comparison
  - ☑ Point and Scalar equality
  - ☑ Scalar value comparison
  - ☑ Ring signatures
- Cleaning up data:
  - ☑ Clearing byte-arrays containing sensitive material after use.
  - ☐ Clean up remaining message keys instances when transitioning away from encrypted message states.
  - ☐ Investigate effectiveness of clearing byte-arrays right before potential GC. (Maybe they are optimized away by JVM?)
- Verify OTR-protocol obligations of other party:
  - ☑ Verify that revealed MAC keys are present when expected. (I.e. is list of revealed MAC keys larger than 0 bytes?)
- In-memory representation of points and scalar values as byte-arrays:  
  _Note that we specifically refer to how the data is represented in memory. Operations require temporary conversion back and forth into an intermediate type._
  - ☑ Points kept as byte-arrays.
  - ☑ Scalar values kept as byte-arrays.
- Mathematical operations act on byte-array representations directly:  
  _See also [BearSSL big integer operations](<https://www.bearssl.org/bigint.html>)_
  - ☐ Scalar arithmetic operations
  - ☐ Point arithmetic operations
- Robustness
  - ☑ otr4j does not handle Error-type exceptions.  
  _If critical situations occur, for instance `OutOfMemoryError`, then all bets are off._
  - ☑ otr4j protects itself against `RuntimeException`s caused by callbacks into the host application.
  _Any occurrence of a `RuntimeException` is considered a bug on the host application side, and is caught and logged by otr4j._
- Concurrency:
  - ☑ Thread-safety with granularity of single master with its slave sessions.  
      Messages from different contacts can be processed concurrently. Messages from same contact different clients, are forced to sequential processing.
- Stability
  - ☐ Library in execution performance profiling.
  - ☐ Measure memory usage changes under long-term use/heavy load.
- OTRv3 - catching up:
  - ☐ In-memory representation for OTRv3.
  - ☐ Arithmetical operations on byte-arrays for OTRv2 and/or OTRv3 logic.
- ☑ Make builds of _otr4j_ reproducible.

__Developmental__

- ☐ Support Java 7+ to be compatible with Android.  
  _Reevaluate requirements, given Java 9+ modules, newer Android versions, etc._
- ☑ Encapsulate cryptographic material such that design facilitates appropriate use and maintenance.
- ☑ States, such as Message states, isolated as to prevent mistakes in mixing up variables and state management for different states.
- ☑ Use of exceptions to force alternative control flow paths for verification/validation failures.
- ☑ Use of identity checks to ensure we do not compare an instance/byte-array with itself.
- ☑ Strategically placed assertions to discover mistakes such as uninitialized/cleared byte-arrays.
- Tool support:
  - ☑ JSR-305 annotations for static analysis
  - ☑ Introduce compiler warnings failure at build-time
  - ☑ Introduce pmd analysis at build-time.
  - ☑ Introduce SpotBugs analysis at build-time
  - ☑ Introduce checkstyle at build-time to guard formatting/style
  - ☑ Introduce checkstyle _ImportControl_ module to guard the design structure
  - ☑ Introduce [ErrorProne](https://errorprone.info/docs/installation).
  - ☑ Introduce thread-safety verified by static analysis. ([ErrorProne: @GuardedBy annotation](https://github.com/google/error-prone/blob/master/annotations/src/main/java/com/google/errorprone/annotations/concurrent/GuardedBy.java))
  - ☑ Introduce [NullAway](https://github.com/uber/NullAway) for compile-time nullability checking. Defaults to _non-null_ by default.
  - ☐ Introduce [Animal sniffer](https://www.mojohaus.org/animal-sniffer/) build plug-in to verify that we do not break backwards-compatibility, once released.
  - ☐ Experiment with features of [Checker Framework](https://checkerframework.org).
  - ☒ spotbugs-annotations to support managing clean-up of cryptographic key material  
    _Google Error-Prone annotations prove to be more interesting. Adoption of those annotations has started already._
- ⌛ Issue: some tests fail on a rare occasion due to the `assert` checks that are embedded in the code. These tests should be updated to assume successful execution if input would trigger the assertion.
- ⌛ Significant amount of unit tests to accompany the library. (Currently: 1200+)

</details>

## Limitations

- _otr4j supports message lengths up to 2^31._  
  Message sizes in OTR are defined as 4-byte _unsigned_. Due to Java's signed integer types, this implementation currently uses a signed integer. Therefore, the highest bit of the message length is interpreted as sign bit. Lengths over 2^31 are unsupported.
- _otr4j assumes message injections onto the (chat) network always succeed._  
  It is expected that message injection always succeeds. There is no way to signal that it failed and otr4j does not have any countermeasures in case it fails. (This may be added as a feature, but is currently not under consideration.)

## Contributing / Help needed

Please open an issue to discuss contributions early. As OTRv4 is still in draft and work on otr4j is active, things might change quickly.

- Peer-reviewing (for correctness, security and improvements in general)  
  _Don't trust me. I have done most of the work, so you can contribute the fixes to make it more trustworthy._
- Integration into chat clients
  - adoption
  - feedback on the API from the user perspective

## Build support and code style

The code is built using maven. The build configuration fails on compiler warnings and performs several types of static analysis. Checkstyle verifies the coding style and the same checkstyle configuration file can be used to configure your IDE. Although this does not catch all potential issues, I hope it will serve to provide early feedback for code contributions.

In addition to syntactic correctness checking, we enforce javadoc for anything that is part of the public API: _public_ and _protected_ classes methods and fields. The rationale is that the user of otr4j should expect reasonable information on the logic its able to call. Although some javadoc may still be limited in usefulness, we should aim to use it to clarify everything the user should know in using otr4j.

## Setting up your IDE: IntelliJ IDEA

1. Load the otr4j `pom.xml` file as a maven module (project).
1. Load `codecheck/checkstyle.xml` as the code style in IntelliJ (you will need to have the Checkstyle plug-in installed)
1. ... (I'm not sure if anything else is needed, but I'll update when I find out.)

## Dependency on [joldilocks][joldilocks]

Due to initial lack of support for Ed448-Goldilocks, a _very_ basic, limited Java library was written to support Ed448-Goldilocks. This library is by no means production-ready, does not provide any of the operational requirements necessary for security purposes and is not even guaranteed to be functionally correct. It did however enable further implementation of otr4j. We aim to completely migrate away from _joldilocks_ for otr4j. At most, we may keep it as a second opinion in unit testing code. _joldilocks_ needs Java 9 to compile so this dependency also raises our minimum required Java version for otr4j.

## Misc

- __2019-10-28__ Due to third-party contributions made under dubious circumstances, i.e. possibly made during working time instead of personal time, some merges in the commit history have been redone. There are no longer any third-party contributions in the OTRv4 work. The [original master-branch content][original-master] is still available.


[OTR]: <https://otr.cypherpunks.ca/>
[jitsi]: <https://jitsi.org/>
[OTRv2]: <https://otr.cypherpunks.ca/Protocol-v2-3.1.0.html>
[OTRv3]: <https://otr.cypherpunks.ca/Protocol-v3-4.1.1.html>
[OTRv4]: <https://github.com/otrv4/otrv4>
[joldilocks]: <https://gitlab.com/cobratbq/joldilocks> "A functional, custom implementation of Ed448-Goldilocks."
[original-master]: <https://gitlab.com/cobratbq/otr4j/tree/original-master> "The original master branch. Before the history rewrite occurred."
[checklist]: <docs/checklist.md> "Checklist with functional, operational and developmental requirements."
[MLS]: <https://datatracker.ietf.org/wg/mls/about/> "IETF WG Messaging Layer Security (mls)"
[maven-reproducible-builds]: <https://maven.apache.org/guides/mini/guide-reproducible-builds.html> "Configuring for Reproducible Builds"<|MERGE_RESOLUTION|>--- conflicted
+++ resolved
@@ -33,15 +33,9 @@
   - ✔ EdDSA (the long-term keypair)
   - ❓ ECDH operations
   - ❓ Basic Scalar-based and Point-based arithmetic operations: addition, subtraction, multiplication. (ring signatures, SMP)
-<<<<<<< HEAD
-- ⏳ Handle ratchet ID, message ID, next ECDH public key, next DH public key, message-keys provisionally, until message is successfully authenticated (and decrypted).  
-  ⚠️ _OTRv4 requires handling part of an incoming data message before authentication is possible._ ⚠️
-- ⏳ Support for skipped messages and store skipped message keys.
-=======
 - ✔ Process OTRv4 DataMessage4 provisionally: until message is successfully authenticated (and decrypted) changes cannot leave permanent change.  
   ⚠️ _OTRv4 requires processing_ ratchet ID, message ID, next ECDH public key, next DH public key _of the data message before authenticity can be established._ ⚠️
-- ⏳ Support for skipped messages and keep track of skipped message keys.
->>>>>>> 1c0fd735
+- ⏳ Support for skipped messages and store skipped message keys.
 - ⏳ OTRv4 maintenance tasks (<s>session expiration timer</s>, <s>heartbeat timer</s>, refreshing client profile)  
     - TODO consider actual requirements: long-running application that needs to refresh as periodic action in its execution seems far-fetched with 2-week valid profiles. 
 - ⏳ Full implementation of "OTRv3-compatible" + "OTRv4 Interactive".
