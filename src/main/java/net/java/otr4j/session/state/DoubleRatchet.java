/*
 * otr4j, the open source java otr library.
 *
 * Distributable under LGPL license.
 * See terms of license at gnu.org.
 *
 * SPDX-License-Identifier: LGPL-3.0-only
 */

package net.java.otr4j.session.state;

import com.google.errorprone.annotations.CheckReturnValue;
import com.google.errorprone.annotations.MustBeClosed;
import net.java.otr4j.crypto.MessageKeys;
import net.java.otr4j.crypto.MixedSharedSecret;
import net.java.otr4j.crypto.OtrCryptoException;
import net.java.otr4j.crypto.ed448.Point;

import javax.annotation.Nonnull;
import javax.annotation.Nullable;
import java.io.ByteArrayOutputStream;
import java.math.BigInteger;
import java.util.Arrays;
import java.util.HashMap;
import java.util.Map;
import java.util.logging.Logger;

import static java.lang.Integer.MIN_VALUE;
import static java.util.Objects.requireNonNull;
import static java.util.logging.Level.FINE;
import static java.util.logging.Level.FINER;
import static java.util.logging.Level.FINEST;
import static net.java.otr4j.crypto.OtrCryptoEngine4.KDFUsage.CHAIN_KEY;
import static net.java.otr4j.crypto.OtrCryptoEngine4.KDFUsage.NEXT_CHAIN_KEY;
import static net.java.otr4j.crypto.OtrCryptoEngine4.KDFUsage.ROOT_KEY;
import static net.java.otr4j.crypto.OtrCryptoEngine4.MK_MAC_LENGTH_BYTES;
import static net.java.otr4j.crypto.OtrCryptoEngine4.ROOT_KEY_LENGTH_BYTES;
import static net.java.otr4j.crypto.OtrCryptoEngine4.kdf;
import static net.java.otr4j.util.ByteArrays.allZeroBytes;
import static net.java.otr4j.util.ByteArrays.clear;
import static net.java.otr4j.util.ByteArrays.requireLengthExactly;
import static net.java.otr4j.util.Integers.requireEquals;
import static net.java.otr4j.util.Objects.requireNotEquals;
import static org.bouncycastle.util.Arrays.concatenate;

/**
 * The Double Ratchet. (OTRv4)
 * <p>
 * The logistics of the Double Ratchet-algorithm. The mechanism according to which the key rotations are performed. The
 * cryptographic secrets updates are performed in {@link MixedSharedSecret}.
 * <p>
 * Key rotations consist of 2 cases:
 * <ol>
 * <li>Every third ratchet, starting at the first ratchet: rotate the DH key and derive key material from the new DH key
 * pair.</li>
 * <li>Other two ratchets: rotate key material based on symmetric key (brace key) only.</li>
 * </ol>
 * <p>
 * DoubleRatchet is NOT thread-safe.
 */
// TODO current idempotent rotation procedure (to start DoubleRatchet changes provisional) require a lot of copying/cloning data. Can we do this in a more efficient way?
// FIXME set-up clean up, revealed MAC keys, ...
// FIXME carefully inspect that this way of working with "provisional" ratchet instance, does indeed not leave any changes/traces. (public key handling .. closing keypairs when rotating receiver keys?)
final class DoubleRatchet implements AutoCloseable {

    private static final Logger LOGGER = Logger.getLogger(DoubleRatchet.class.getName());

<<<<<<< HEAD
    // TODO fine-tuning revealing of MAC keys: (OTRv4) "A MAC key is added to `mac_keys_to_reveal` list after a participant has verified the message associated with that MAC key. They are also added if the session is expired or when the storage of message keys gets deleted, and the MAC keys for messages that have not arrived are derived."
    private final ByteArrayOutputStream macsToReveal = new ByteArrayOutputStream();
=======
    /**
     * Monotonic timestamp of the last rotation activity. ({@link System#nanoTime()})
     */
    private final long lastRotation = System.nanoTime();
>>>>>>> 1c0fd735

    /**
     * The next ratchet ID.
     * <p>
     * NOTE: 'i' is incremented as soon as a rotation has finished. For typical use outside of this class, one would use
     * need value 'i - 1', instead of 'i'.
     */
    private final int i;

    /**
     * The number of messages in the previous ratchet, i.e. sender ratchet message number.
     */
    private final int pn;

    private final MixedSharedSecret sharedSecret;

    /**
     * The 'root key' in the Double Ratchet. The root key is shared between sender and receiver ratchets.
     */
    @Nonnull
    private final byte[] rootKey;

    /**
     * Sender ratchet (a.k.a. `j`) represents the ratchet process on the part of the message sender.
     * <p>
     * The sender ratchet contains message ID 'j'.
     */
    @Nonnull
    private final Ratchet senderRatchet;

    /**
     * Receiver ratchet (a.k.a. `k`) represents the ratchet process on part of the message receiver.
     * <p>
     * The receiver ratchet contains message ID 'k'.
     */
    @Nonnull
    private final Ratchet receiverRatchet;

    /**
     * nextRotation indicates which of the ratchets needs to be rotated next.
     */
    @Nonnull
    private final Purpose nextRotation;

    // TODO need to eventually perform clean up of `storedKeys` (inject MK_MACs into `macsToReveal`, see spec) to avoid growing indefinitely, even if only a problem for long run-times.
    private final HashMap<Long, MessageKeys> storedKeys;

    /**
     * MAC keys to be revealed. (in spec `mac_keys_to_reveal`)
     */
    // TODO fine-tuning revealing of MAC keys: (OTRv4) "A MAC key is added to `mac_keys_to_reveal` list after a participant has verified the message associated with that MAC key. They are also added if the session is expired or when the storage of message keys gets deleted, and the MAC keys for messages that have not arrived are derived."
    private final ByteArrayOutputStream reveals = new ByteArrayOutputStream();

    static DoubleRatchet initialize(final Purpose purpose, final MixedSharedSecret sharedSecret,
            final byte[] firstRootKey) {
        requireLengthExactly(ROOT_KEY_LENGTH_BYTES, firstRootKey);
        assert !allZeroBytes(firstRootKey) : "Expecting random data instead of all zero-bytes. There might be something severely wrong.";
        final byte[] newK = sharedSecret.getK();
        final byte[] concatPreviousRootKeyNewK = concatenate(firstRootKey, newK);
        final Ratchet sender, receiver;
        final Purpose next;
        switch (purpose) {
        case SENDING:
            sender = Ratchet.create(concatPreviousRootKeyNewK);
            receiver = Ratchet.INITIAL;
            next = Purpose.RECEIVING;
            break;
        case RECEIVING:
            sender = Ratchet.INITIAL;
            receiver = Ratchet.create(concatPreviousRootKeyNewK);
            next = Purpose.SENDING;
            break;
        default:
            throw new UnsupportedOperationException("BUG: unsupported purpose encountered.");
        }
        clear(newK);
        clear(firstRootKey);
        final byte[] newRootKey = kdf(ROOT_KEY_LENGTH_BYTES, ROOT_KEY, concatPreviousRootKeyNewK);
        clear(concatPreviousRootKeyNewK);
        return new DoubleRatchet(0, 0, sharedSecret, newRootKey, sender, receiver, next, new HashMap<>());
    }

    private static DoubleRatchet rotate(final Purpose rotate, final int nextI, final int pn, final MixedSharedSecret newSharedSecret,
            final byte[] prevRootKey, final Ratchet sender, final Ratchet receiver,
            final HashMap<Long, MessageKeys> storedKeys) {
        requireLengthExactly(ROOT_KEY_LENGTH_BYTES, prevRootKey);
        assert !allZeroBytes(prevRootKey) : "Expecting random data instead of all zero-bytes. There might be something severely wrong.";
        final byte[] newK = newSharedSecret.getK();
        final byte[] concatPreviousRootKeyNewK = concatenate(prevRootKey, newK);
        final Ratchet nextSender, nextReceiver;
        final Purpose nextRotate;
        switch (rotate) {
        case SENDING:
            nextSender = Ratchet.create(concatPreviousRootKeyNewK);
            nextReceiver = new Ratchet(receiver);
            nextRotate = Purpose.RECEIVING;
            break;
        case RECEIVING:
            nextSender = new Ratchet(sender);
            nextReceiver = Ratchet.create(concatPreviousRootKeyNewK);
            nextRotate = Purpose.SENDING;
            break;
        default:
            throw new UnsupportedOperationException("BUG: unsupported purpose encountered.");
        }
        clear(newK);
        // NOTE: not clearing previous rootKey because we create a new instance without affecting the original instance.
        final byte[] newRootKey = kdf(ROOT_KEY_LENGTH_BYTES, ROOT_KEY, concatPreviousRootKeyNewK);
        clear(concatPreviousRootKeyNewK);
        return new DoubleRatchet(nextI, pn, newSharedSecret, newRootKey, nextSender, nextReceiver, nextRotate,
                storedKeys);
    }

    private DoubleRatchet(final int i, final int pn, final MixedSharedSecret sharedSecret, final byte[] newRootKey,
            final Ratchet sender, final Ratchet receiver, final Purpose next,
            final HashMap<Long, MessageKeys> storedKeys) {
        this.i = i;
        this.pn = pn;
        this.rootKey = requireLengthExactly(ROOT_KEY_LENGTH_BYTES, newRootKey);
        this.sharedSecret = requireNonNull(sharedSecret);
        this.senderRatchet = requireNonNull(sender);
        this.receiverRatchet = requireNonNull(receiver);
        this.nextRotation = requireNonNull(next);
        this.storedKeys = requireNonNull(storedKeys);
    }

    @Override
    public void close() {
        clear(this.rootKey);
        this.sharedSecret.close();
        // TODO ensure that storedKeys are cleaned up.
        // TODO we need to derive MK_MAC keys from storedKeys and reveal those.
        //if (this.storedKeys.size() > 0) {
        //    throw new IllegalStateException("BUG: Stored keys have not been cleaned up and revealed.");
        //}
        if (this.reveals.size() > 0) {
            throw new IllegalStateException("BUG: Remaining MACs have not been revealed.");
        }
        this.senderRatchet.close();
        this.receiverRatchet.close();
    }

    /**
     * Indicates whether or not Sender key rotation is required before encrypting/authenticating the next message to be
     * sent.
     *
     * @return Returns true iff sender key rotation is required.
     */
    // TODO check logic to see if we also need a check for receiver-ratchet rotation. (Seems like we can also have malicious messages that would initiate that logic stream.)
    @CheckReturnValue
    Purpose nextRotation() {
        return this.nextRotation;
    }

    /**
     * The ratchet ID ('i')
     *
     * @return Returns current ratchet ID.
     */
    int getI() {
        return this.i;
    }

    /**
     * The sender message ID ('j')
     *
     * @return Returns message ID.
     */
    int getJ() {
        return this.senderRatchet.getMessageID();
    }

    /**
     * The receiver message ID ('k')
     *
     * @return Returns message ID.
     */
    int getK() {
        return this.receiverRatchet.getMessageID();
    }

    /**
     * Number of (sender) messages in previous ratchet.
     *
     * @return Returns number of messages.
     */
    int getPn() {
        return this.pn;
    }

    /**
     * Get the monotonic timestamp for the last sender keys rotation.
     *
     * @return Returns the monotonic timestamp for the last sender keys rotation. ({@link System#nanoTime()})
     */
    long getLastRotation() {
        return this.lastRotation;
    }

    @Nonnull
    Point getECDHPublicKey() {
        return this.sharedSecret.getECDHPublicKey();
    }

    @Nonnull
    BigInteger getDHPublicKey() {
        return this.sharedSecret.getDHPublicKey();
    }

    @CheckReturnValue
    @Nonnull
    DoubleRatchet rotateSenderKeys() {
        requireNotClosed();
        if (this.nextRotation != Purpose.SENDING) {
            throw new IllegalStateException("Rotation is only allowed after new public key material was received from the other party.");
        }
        // Perform sender key rotation.
        LOGGER.log(FINE, "Rotating root key and sending chain key for ratchet " + this.i);
        final MixedSharedSecret newSharedSecret = this.sharedSecret.rotateOurKeys(this.i % 3 == 0);
        // With the sender keys rotation, we pass on the instances for stored keys and macs-to-reveal, because either
        // the original (non-rotated) Double Ratchet instance or the new instance will persist. Rotating sender keys
        // does not impact either store.
        return rotate(Purpose.SENDING, this.i + 1, this.senderRatchet.getMessageID(), newSharedSecret,
                this.rootKey, this.senderRatchet, this.receiverRatchet, this.storedKeys);
    }

    /**
     * Encrypt provided data with the current sending message keys. In the process, generate a nonce required for
     * encryption.
     *
     * @param data the data
     * @return Returns a composite result consisting of the generated nonce and the ciphertext.
     */
    @Nonnull
    byte[] encrypt(final byte[] data) {
        LOGGER.log(FINER, "Generating message keys for encryption of ratchet {0}, message {1}.",
                new Object[]{Math.max(0, this.i - 1), this.senderRatchet.getMessageID()});
        try (MessageKeys keys = this.generateSendingMessageKeys()) {
            return keys.encrypt(data);
        }
    }

    /**
     * Generate an authenticator value for later content verification.
     *
     * @param dataMessageSectionsContent the hash of the data message sections
     * @return Returns authenticator value.
     */
    @Nonnull
    byte[] authenticate(final byte[] dataMessageSectionsContent) {
        LOGGER.log(FINER, "Generating message keys for authentication of ratchet {0}, message {1}.",
                new Object[]{Math.max(0, this.i - 1), this.senderRatchet.getMessageID()});
        try (MessageKeys keys = this.generateSendingMessageKeys()) {
            return keys.authenticate(dataMessageSectionsContent).authenticator;
        }
    }

    @MustBeClosed
    @Nonnull
    private MessageKeys generateSendingMessageKeys() {
        final byte[] chainkey = this.senderRatchet.getChainKey();
        try {
            return MessageKeys.fromChainkey(chainkey);
        } finally {
            clear(chainkey);
        }
    }

    /**
     * Verify then decrypt a received OTRv4 data message.
     *
     * @param ratchetId ID for the receiving ratchet.
     * @param messageId ID for the receiving ratchet message ID.
     * @param encodedDataMessageSections Data message sections that need to be authenticated, encoded as byte-array.
     * @param ciphertext The encrypted message ciphertext.
     * @return Returns the decrypted ciphertext.
     * @throws OtrCryptoException If data message fails verification, i.e. the authenticators do not match.
     * @throws RotationLimitationException In case of failure to acquire the corresponding message keys. This exception
     * occurs when the first message of a new message is missing and therefore we
     * cannot generate the necessary keys.
     */
    byte[] decrypt(final int ratchetId, final int messageId, final byte[] encodedDataMessageSections,
            final byte[] authenticator, final byte[] ciphertext) throws RotationLimitationException, OtrCryptoException {
        LOGGER.log(FINER, "Generating message keys for verification and decryption of ratchet {0}, message {1}.",
                new Object[]{this.i - 1, this.receiverRatchet.getMessageID()});
        final byte[] decrypted;
        try (MessageKeys keys = generateReceivingMessageKeys(ratchetId, messageId)) {
<<<<<<< HEAD
            keys.verify(encodedDataMessageSections, authenticator);
            // FIXME ERROR: should write MK_MAC to `macsToReveal`, now writing `authenticator` which is already public knowledge.
            this.macsToReveal.write(authenticator, 0, authenticator.length);
            return keys.decrypt(ciphertext);
=======
            final byte[] mkMAC = keys.verify(encodedDataMessageSections, authenticator);
            decrypted = keys.decrypt(ciphertext);
            this.reveals.write(mkMAC, 0, mkMAC.length);
>>>>>>> 1c0fd735
        }
        return decrypted;
    }

    /**
     * Acquire the extra symmetric key that corresponds to the next message to be sent.
     * <p>
     * Note that this is the "raw" extra symmetric key. OTRv4 specifies how one can derive additional keys from this
     * "raw" input data. These derivation steps are not performed. (See
     * `OtrCryptoEngine4#deriveExtraSymmetricKey(int, byte[], byte[])`)
     *
     * @return The "raw" extra symmetric key. (User needs to clean up the byte-array after use.)
     */
    @Nonnull
    byte[] extraSymmetricKeySender() {
        requireNotClosed();
        LOGGER.log(FINEST, "Generating extra symmetric keys for encryption of ratchet {0}, message {1}.",
                new Object[] {Math.max(this.i, 0), this.senderRatchet.getMessageID()});
        try (MessageKeys keys = generateSendingMessageKeys()) {
            // This is the "raw" extra symmetric key. The OTRv4 spec shortly touches on taking derivative keys from this
            // key, therefore we return the raw bytes.
            return keys.getExtraSymmetricKey();
        }
    }

    /**
     * Acquire the extra symmetric key that corresponds to received messages.
     *
     * @return The "raw" extra symmetric key. (User needs to clean up the byte-array after use.)
     */
    @Nonnull
    byte[] extraSymmetricKeyReceiver(final int ratchetId, final int messageId) throws RotationLimitationException {
        requireNotClosed();
        LOGGER.log(FINEST, "Generating extra symmetric keys for encryption of ratchet {0}, message {1}.",
                new Object[]{ratchetId, messageId});
        try (MessageKeys keys = generateReceivingMessageKeys(ratchetId, messageId)) {
            return keys.getExtraSymmetricKey();
        }
    }

    /**
     * Generate receiving Message Keys.
     *
     * @param ratchetId The ratchet ID as indicated in the Data message.
     * @param messageId The message ID as indicated in the Data message.
     * @return Returns corresponding MessageKeys instance.
     * @throws RotationLimitationException Indicates that we cross a ratchet boundary and therefore we cannot fast-forward
     *                               rotations to a point where the right message keys can be generated. This is a
     *                               limitation of the Double Ratchet. Matching message keys cannot be generated.
     */
    @SuppressWarnings("MustBeClosedChecker")
    @MustBeClosed
    private MessageKeys generateReceivingMessageKeys(final int ratchetId, final int messageId) throws RotationLimitationException {
        // TODO WARNING: the generated message keys should not modify state in any way. We cannot affect state until the data message is authenticated. (This must be implemented in a fool-proof way.)
        requireNotClosed();
        final int currentRatchet = Math.max(0, this.i - 1);
        if (ratchetId > currentRatchet) {
            // If all necessary keys are available, we should rotate receiving ratchet receiving (public) keys. 
            throw new RotationLimitationException("BUG: cannot fast-forward receiving message keys into a new ratchet.");
        }
        if (ratchetId < currentRatchet || messageId < this.receiverRatchet.getMessageID()) {
            // Message keys are in ratchet history, so check the store for possible stored keys.
            final MessageKeys keys = this.storedKeys.get((long) ratchetId << 32 | messageId);
            if (keys == null) {
                throw new RotationLimitationException("No message keys stored.");
            }
            // Copy message keys to ensure they are available (and uncleared) if a second request comes in, e.g. the
            // extra symmetric key.
            return keys.copy();
        }
        final byte[] chainkey = this.receiverRatchet.speculate().rotateInto(messageId);
        final MessageKeys keys = MessageKeys.fromChainkey(chainkey);
        clear(chainkey);
        return keys;
    }

    /**
     * Rotate the sending chain key.
     */
    void rotateSendingChainKey() {
        this.senderRatchet.rotateChainKey();
    }

    /**
     * Confirm the receiving chain key by ensuring we have rotated past the specified message ID: we either rotate up to
     * and over that point, or -- in case of past message IDs -- remove the stored message keys and remain at the
     * current position.
     * <p>
     * NOTE: the rotation is used to confirm the last received message ID by rotating past this point, and establishing
     * this as current progress marker.
     */
    @SuppressWarnings("MustBeClosedChecker")
    void confirmReceivingChainKey(final int ratchetId, final int messageId) {
        final int currentRatchet = Math.max(0, this.i - 1);
        if (ratchetId > currentRatchet) {
            throw new IllegalArgumentException("BUG: Ratcheting is necessary.");
        }
        if (ratchetId < currentRatchet || messageId < this.receiverRatchet.getMessageID()) {
            // If we previously retrieved the keys from the store, clear the keys from the store.
            LOGGER.log(FINER, "Rotate receiver chainkey: clear stored chainkey {0}, {1}",
                    new Object[]{ratchetId, messageId});
            final MessageKeys oldkeys = this.storedKeys.remove((long) ratchetId << 32 | messageId);
            requireNonNull(oldkeys, "BUG: we rotate away from keys that were just used. These should exist in the store.");
            oldkeys.close();
            return;
        }
        // TODO verify that number of messages needing to fast-forward is acceptable. (max_skip in OTRv4 spec)
        while (messageId > this.receiverRatchet.getMessageID()) {
            // Catch up to current message ID, store these message keys for later use as these messages haven't arrived
            // yet.
            LOGGER.log(FINEST, "Fast-forward rotating receiving chain key to catch up with message ID: {0}",
                    new Object[]{messageId});
            // After every successful decryption of a received message, the receiving chain key is also rotated away.
            // This means that the current receiving message ID (`K`) is always a key not used successfully before.
            // (A failed attempt at decrypting a corrupt/malicious message is still possible.)
            this.storedKeys.put((long) currentRatchet << 32 | this.receiverRatchet.getMessageID(),
                    MessageKeys.fromChainkey(this.receiverRatchet.getChainKey()));
            this.receiverRatchet.rotateChainKey();
        }
        if (messageId == this.receiverRatchet.getMessageID()) {
            // Rotate past this message ID, i.e. forget message keys.
            LOGGER.log(FINER, "Rotate receiver chainkey: rotating to next chainkey {0}, {1}",
                    new Object[]{ratchetId, messageId});
            this.receiverRatchet.rotateChainKey();
        }
    }

    /**
     * Rotate the receiver key.
     * <p>
     * For convenience, it is allowed to pass in null for each of the keys. Depending on the input, a key rotation will
     * be performed, or it will be skipped.
     *
     * @param nextECDH The other party's ECDH public key.
     * @param nextDH The other party's DH public key.
     * @param pn Number of messages in the previous receiver ratchet (as advertised in a message).
     * @throws OtrCryptoException thrown if provided public keys are illegal.
     */
    DoubleRatchet rotateReceiverKeys(final Point nextECDH, @Nullable final BigInteger nextDH, final int pn)
            throws OtrCryptoException {
        requireNotClosed();
        if (this.nextRotation != Purpose.RECEIVING) {
            throw new IllegalStateException("Sender keys are expected to rotate next. Message violates protocol.");
        }
        final boolean dhratchet = this.i % 3 == 0;
        if (dhratchet == (nextDH == null)) {
            throw new IllegalArgumentException("BUG: nextDH must be provided for 'third brace key' rotations");
        }
        LOGGER.log(FINE, "Rotating root key and receiving chain key for ratchet {0} (nextDH = {1})",
                new Object[]{this.i, nextDH != null});
        if (nextECDH.constantTimeEquals(this.sharedSecret.getTheirECDHPublicKey())
                || (dhratchet && this.sharedSecret.getTheirDHPublicKey().equals(nextDH))) {
            LOGGER.log(FINE, "Skipping rotating receiver keys as ECDH public key is already known.");
            return this;
        }
        // Shallow-copy the `storedKeys` map such that we can add possible new message keys as we fast-foward to the
        // last message sent in this ratchet.
        final HashMap<Long, MessageKeys> newStoredKeys = new HashMap<>(this.storedKeys);
        if (this.receiverRatchet != Ratchet.INITIAL) {
            this.receiverRatchet.speculate().drainInto(newStoredKeys, Math.max(0, this.i - 1), pn);
        }
        final MixedSharedSecret newSharedSecret = this.sharedSecret.rotateTheirKeys(dhratchet, nextECDH, nextDH);
        return rotate(Purpose.RECEIVING, this.i + 1, this.pn, newSharedSecret, this.rootKey, this.senderRatchet,
                this.receiverRatchet, newStoredKeys);
    }

    /**
     * Collect the MAC-keys-to-be-revealed. (And remove them from the internal list to be revealed.)
     * <p>
     * NOTE: this method should only used to acquire the last remaining MAC keys prior to a session end. The general
     * revelation case is facilitated through key rotation, i.e. `rotateSenderKeys()`.
     *
     * @return Returns the remaining MAC keys to reveal.
     */
    @CheckReturnValue
    byte[] collectReveals() {
        requireNotClosed();
        final byte[] revealed = this.reveals.toByteArray();
        this.reveals.reset();
        return revealed;
    }

    /**
     * transferReveals transfers current MAC-keys-to-be-revealed to the provided (presumably next)
     * DoubleRatchet instance, then clears its own `macsToReveal`.
     *
     * @param dst the destination instance
     */
    void transferReveals(final DoubleRatchet dst) {
        requireNotClosed();
        requireEquals(0, this.reveals.size() % MK_MAC_LENGTH_BYTES);
        final byte[] data = this.reveals.toByteArray();
        dst.reveals.write(data, 0, data.length);
        this.reveals.reset();
    }

    private void requireNotClosed() {
        if (this.i < 0) {
            throw new IllegalStateException("Instance was previously closed and cannot be used anymore.");
        }
    }

    enum Purpose {
        SENDING, RECEIVING
    }

    /**
     * This is used to indicate that a boundary is reached that the DoubleRatchet cannot handle.
     */
    static final class RotationLimitationException extends Exception {

        private static final long serialVersionUID = -2200918867384812098L;

        private RotationLimitationException(final String message) {
            super(message);
        }
    }
}

/**
 * Ratchet, the individual ratchet used for either sending or receiving.
 */
final class Ratchet implements AutoCloseable {

    private static final int CHAIN_KEY_LENGTH_BYTES = 64;

    static final Ratchet INITIAL = new Ratchet(new byte[CHAIN_KEY_LENGTH_BYTES]);

    /**
     * The chain key.
     * <p>
     * The key relies on a first key rotation to become initialized.
     */
    private final byte[] chainKey;

    /**
     * Message ID.
     */
    private int messageID = 0;

    /**
     * Create or rotate the ratchet key.
     */
    static Ratchet create(final byte[] concatPreviousRootKeyNewK) {
        return new Ratchet(kdf(CHAIN_KEY_LENGTH_BYTES, CHAIN_KEY, concatPreviousRootKeyNewK));
    }

    Ratchet(final Ratchet original) {
        this.chainKey = requireNonNull(original.chainKey.clone());
        this.messageID = original.messageID;
    }

    private Ratchet(final byte[] chainKey) {
        this.chainKey = requireLengthExactly(CHAIN_KEY_LENGTH_BYTES, chainKey);
    }

    int getMessageID() {
        return this.messageID;
    }

    @Override
    public void close() {
        if (this == INITIAL) {
            // TODO not happy with this construction. Ideally, INITIAL is its own immutable type, but I would like to avoid constructing a type-hierarchy.
            assert allZeroBytes(this.chainKey) : "BUG: dummy value got corrupted.";
            return;
        }
        this.messageID = MIN_VALUE;
        clear(this.chainKey);
    }

    @Nonnull
    Simula speculate() {
        // NOTE: inviting trouble by calling this 'speculate'. Still seems to be the best suitable word to express a
        // temporary projection into the future to acquire the message keys needed to authenticate and decrypt a
        // message, such that we can confirm authenticity.
        requireNotClosed();
        requireNotEquals(INITIAL, this, "BUG: working with initial dummy for ratchet.");
        return new Simula();
    }

    /**
     * Acquire ratchet's chain key.
     * <p>
     * NOTE: caller needs to clear the return key after use.
     *
     * @return Returns chain key.
     */
    byte[] getChainKey() {
        requireNotClosed();
        requireNotEquals(INITIAL, this, "BUG: working with initial dummy for ratchet.");
        return this.chainKey.clone();
    }

    /**
     * Rotate the chain key.
     * <p>
     * Generate a new chain key based on the old chain key and increment the message ID.
     */
    void rotateChainKey() {
        requireNotClosed();
        requireNotEquals(INITIAL, this, "BUG: working with initial dummy for ratchet.");
        this.messageID += 1;
        kdf(this.chainKey, 0, CHAIN_KEY_LENGTH_BYTES, NEXT_CHAIN_KEY, this.chainKey);
    }

    private void requireNotClosed() {
        if (this.messageID < 0) {
            throw new IllegalStateException("Ratchet instance is already closed.");
        }
    }

    /**
     * Simula simulates a number of chain key rotations. This makes it possible to acquire the right authentication and
     * decryption keys, resp. MK_MAC and MK_ENC, without changing the state yet.
     */
    final class Simula {

        private Simula() {
            // enforce private access to constructor
        }

        /**
         * Rotate the chain key into the chain key for specified message ID.
         * <p>
         * Generate a new chain key based on the old chain key incremented to the message ID.
         *
         * @param targetMessageId fast-forward to the target message ID.
         */
        @Nonnull
        byte[] rotateInto(final int targetMessageId) {
            final byte[] localChainKey = Arrays.copyOf(Ratchet.this.chainKey, CHAIN_KEY_LENGTH_BYTES);
            for (int i = Ratchet.this.messageID; i < targetMessageId; i++) {
                kdf(localChainKey, 0, CHAIN_KEY_LENGTH_BYTES, NEXT_CHAIN_KEY, localChainKey);
            }
            return localChainKey;
        }

        /**
         * Generate and insert message keys into provided store from
         *
         * @param store the skipped message keys store
         * @param ratchetID the current ratchet's ID (`i`)
         * @param messageID the receiver message ID (`k`)
         */
        @SuppressWarnings("MustBeClosedChecker")
        void drainInto(final Map<Long, MessageKeys> store, final int ratchetID, final int messageID) {
            final byte[] localChainKey = Arrays.copyOf(Ratchet.this.chainKey, CHAIN_KEY_LENGTH_BYTES);
            for (int k = Ratchet.this.messageID; k < messageID; k++) {
                store.put((long) ratchetID << 32 | k, MessageKeys.fromChainkey(localChainKey));
                kdf(localChainKey, 0, CHAIN_KEY_LENGTH_BYTES, NEXT_CHAIN_KEY, localChainKey);
            }
        }
    }
}<|MERGE_RESOLUTION|>--- conflicted
+++ resolved
@@ -65,15 +65,10 @@
 
     private static final Logger LOGGER = Logger.getLogger(DoubleRatchet.class.getName());
 
-<<<<<<< HEAD
-    // TODO fine-tuning revealing of MAC keys: (OTRv4) "A MAC key is added to `mac_keys_to_reveal` list after a participant has verified the message associated with that MAC key. They are also added if the session is expired or when the storage of message keys gets deleted, and the MAC keys for messages that have not arrived are derived."
-    private final ByteArrayOutputStream macsToReveal = new ByteArrayOutputStream();
-=======
     /**
      * Monotonic timestamp of the last rotation activity. ({@link System#nanoTime()})
      */
     private final long lastRotation = System.nanoTime();
->>>>>>> 1c0fd735
 
     /**
      * The next ratchet ID.
@@ -361,16 +356,9 @@
                 new Object[]{this.i - 1, this.receiverRatchet.getMessageID()});
         final byte[] decrypted;
         try (MessageKeys keys = generateReceivingMessageKeys(ratchetId, messageId)) {
-<<<<<<< HEAD
-            keys.verify(encodedDataMessageSections, authenticator);
-            // FIXME ERROR: should write MK_MAC to `macsToReveal`, now writing `authenticator` which is already public knowledge.
-            this.macsToReveal.write(authenticator, 0, authenticator.length);
-            return keys.decrypt(ciphertext);
-=======
             final byte[] mkMAC = keys.verify(encodedDataMessageSections, authenticator);
             decrypted = keys.decrypt(ciphertext);
             this.reveals.write(mkMAC, 0, mkMAC.length);
->>>>>>> 1c0fd735
         }
         return decrypted;
     }
