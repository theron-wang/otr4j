--- conflicted
+++ resolved
@@ -1,4 +1,3 @@
-<<<<<<< HEAD
 /*
  * otr4j, the open source java otr library.
  *
@@ -237,60 +236,4 @@
         return localPair;
     }
 
-}
-=======
-package net.java.otr4j.session;
-
-import java.math.BigInteger;
-import java.security.KeyPair;
-
-import javax.crypto.interfaces.DHPublicKey;
-
-import net.java.otr4j.OtrException;
-
-public interface SessionKeys {
-
-	public static final int Previous = 0;
-	public static final int Current = 1;
-	public static final byte HIGH_SEND_BYTE = (byte) 0x01;
-	public static final byte HIGH_RECEIVE_BYTE = (byte) 0x02;
-	public static final byte LOW_SEND_BYTE = (byte) 0x02;
-	public static final byte LOW_RECEIVE_BYTE = (byte) 0x01;
-
-	public abstract void setLocalPair(KeyPair keyPair, int localPairKeyID);
-
-	public abstract void setRemoteDHPublicKey(DHPublicKey pubKey,
-			int remoteKeyID);
-
-	public abstract void incrementSendingCtr();
-
-	public abstract byte[] getSendingCtr();
-
-	public abstract byte[] getReceivingCtr();
-
-	public abstract void setReceivingCtr(byte[] ctr);
-
-	public abstract byte[] getSendingAESKey() throws OtrException;
-
-	public abstract byte[] getReceivingAESKey() throws OtrException;
-
-	public abstract byte[] getSendingMACKey() throws OtrException;
-
-	public abstract byte[] getReceivingMACKey() throws OtrException;
-
-	public abstract void setS(BigInteger s);
-
-	public abstract void setIsUsedReceivingMACKey(Boolean isUsedReceivingMACKey);
-
-	public abstract Boolean getIsUsedReceivingMACKey();
-
-	public abstract int getLocalKeyID();
-
-	public abstract int getRemoteKeyID();
-
-	public abstract DHPublicKey getRemoteKey();
-
-	public abstract KeyPair getLocalPair();
-
-}
->>>>>>> 0d005c94
+}